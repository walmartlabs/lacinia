--- conflicted
+++ resolved
@@ -1007,12 +1007,7 @@
                                       :value (pr-str resolved-value))))
 
                          :else
-<<<<<<< HEAD
-                         (selector execution-context selection callback path resolved-type serialized)))))
-=======
-                         (selector execution-context selection callback path resolve-xf resolved-type serialized))))
-                   selector)
->>>>>>> f2d11d54
+                         (selector execution-context selection callback path resolve-xf resolved-type serialized)))))
 
         selector (if (not= :enum category)
                    selector
@@ -1038,12 +1033,7 @@
                               :enum-values possible-values}))
 
                          :else
-<<<<<<< HEAD
-                         (selector execution-context selection callback path resolved-type serialized)))))
-=======
-                         (selector execution-context selection callback path resolve-xf resolved-type serialized))))
-                   selector)
->>>>>>> f2d11d54
+                         (selector execution-context selection callback path resolve-xf resolved-type serialized)))))
 
         union-or-interface? (#{:interface :union} category)
 
@@ -1062,20 +1052,11 @@
                            (error "Field resolver returned an instance not tagged with a schema type."))
 
                          :else
-<<<<<<< HEAD
-                         (selector-error execution-context selection callback path
-                                         (error "Value returned from resolver has incorrect type for field."
-                                                {:field-type field-type-name
-                                                 :actual-type resolved-type
-                                                 :allowed-types member-types}))))))
-=======
                          (selector-error execution-context selection callback path resolve-xf
                            (error "Value returned from resolver has incorrect type for field."
                              {:field-type field-type-name
                               :actual-type resolved-type
-                              :allowed-types member-types})))))
-                   selector)
->>>>>>> f2d11d54
+                                                 :allowed-types member-types}))))))
 
 
         type-map (when union-or-interface?
@@ -1090,17 +1071,11 @@
                      (when (seq type-map)
                        type-map)))
 
-<<<<<<< HEAD
         ;; This is needed because *sometimes* the same resolver is used for both a field
         ;; with an object type, and for a field with a union/interface type, and the value
         ;; may be a tagged value (wrapper around a Java object).
 
-        selector (fn select-unwrap-tagged-type [execution-context selection callback path resolved-type resolved-value]
-=======
-        ;; TODO: Can this be skipped except for union/interface?  If so, can it be merged with above
-        ;; selector?
         selector (fn select-unwrap-tagged-type [execution-context selection callback path resolve-xf resolved-type resolved-value]
->>>>>>> f2d11d54
                    (cond-let
                      ;; Use explicitly tagged value (this usually applies to Java objects
                      ;; that can't provide meta data).
@@ -1131,19 +1106,11 @@
 
 
         ;; TODO: This could possibly be boosted up to the FieldSelection
-<<<<<<< HEAD
         selector (if-not (#{:object :input-object} category)
                    selector
-                   (fn select-apply-static-type [execution-context selection callback path _resolved-type resolved-value]
-                     ;; TODO: Maybe a check that if the resolved value is tagged, that the tag matches the expected tag?
-                     (selector execution-context selection callback path field-type-name resolved-value)))]
-=======
-        selector (if (#{:object :input-object} category)
                    (fn select-apply-static-type [execution-context selection callback path resolve-xf _resolved-type resolved-value]
                      ;; TODO: Maybe a check that if the resolved value is tagged, that the tag matches the expected tag?
-                     (selector execution-context selection callback path resolve-xf field-type-name resolved-value))
-                   selector)]
->>>>>>> f2d11d54
+                     (selector execution-context selection callback path resolve-xf field-type-name resolved-value)))]
 
     (fn select-require-single-value [execution-context selection callback path resolve-xf resolved-type resolved-value]
       (if (sequential-or-set? resolved-value)
