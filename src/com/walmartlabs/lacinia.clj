(ns com.walmartlabs.lacinia
  (:require [com.walmartlabs.lacinia.parser :as parser]
            [com.walmartlabs.lacinia.constants :as constants]
            [com.walmartlabs.lacinia.executor :as executor]
            [com.walmartlabs.lacinia.validator :as validator]
            [com.walmartlabs.lacinia.internal-utils :refer [cond-let]]
            [com.walmartlabs.lacinia.util :refer [as-error-map]]
            [com.walmartlabs.lacinia.resolve :as resolve])
  (:import (clojure.lang ExceptionInfo)))

(defn ^:private as-errors
  [exception]
  {:errors [(as-error-map exception)]})

(defn execute-parsed-query-async
  "Prepares a query, by applying query variables to it, resulting in a prepared
  query which is then executed.

  Returns a [[ResolverResult]] around the response value (with :data and/or :errors keys)."
  {:added "0.16.0"}
  [parsed-query variables context]
  {:pre [(map? parsed-query)
         (or (nil? context)
             (map? context))]}
  (cond-let
    :let [schema (get parsed-query constants/schema-key)
          [prepared error-result] (try
                                    [(parser/prepare-with-query-variables parsed-query variables)]
                                    (catch Exception e
                                      [nil (as-errors e)]))]

    (some? error-result)
    (resolve/resolve-as error-result)

    :let [validation-errors (validator/validate schema prepared {})]

    (seq validation-errors)
    (resolve/resolve-as {:errors validation-errors})

    :else
    (executor/execute-query (assoc context
                                   constants/schema-key schema
                                   constants/parsed-query-key prepared))))

(defn execute-parsed-query
  "Prepares a query, by applying query variables to it, resulting in a prepared
  query which is then executed.

  Returns a response value with :data and/or :errors keys."
  [parsed-query variables context]
  (let [response-promise (promise)
        response-result (execute-parsed-query-async parsed-query variables context)]
    (resolve/on-deliver! response-result
                         (fn [response _]
                           (deliver response-promise response)))
    ;; Block on that deliver, then return the final result.
    @response-promise))

(defn execute
  "Given a compiled schema and a query string, attempts to execute it.

  Returns a map with up-to two keys:  :data is the main result of the
  execution, and :errors are any errors generated during execution.

  In the case where there's a parse or validation problem for the query,
  just the :errors key will be present.

  schema
  : GraphQL schema (as compiled by [[com.walmartlabs.lacinia.schema/compile]]).

  query
  : Input query string to be parsed and executed.

  variables
  : compile-time variables that can be referenced inside the query using the
    `$variable-name` production.

  context (optional)
  : Additional data that will ultimately be passed to resolver functions.

  This function parses the query and invokes [[execute-parsed-query]]."
<<<<<<< HEAD
  [schema query variables context]
  {:pre [(string? query)]}
  (let [[parsed error-result] (try
                                  [(parser/parse-query schema query)]
                                  (catch ExceptionInfo e
                                    [nil (as-errors e)]))]
    (if (some? error-result)
      error-result
      (execute-parsed-query parsed variables context))))
=======
  ([schema query variables context]
   (execute schema query variables context {}))
  ([schema query variables context {:keys [operation-name] :as options}]
   {:pre [(string? query)]}
   (let [[parsed error-result] (try
                                 [(parser/parse-query schema query operation-name)]
                                 (catch ExceptionInfo e
                                   [nil {:errors (as-errors e)}]))]
     (if (some? error-result)
       error-result
       (execute-parsed-query parsed variables context)))))
>>>>>>> 74cab4d5
<|MERGE_RESOLUTION|>--- conflicted
+++ resolved
@@ -79,17 +79,6 @@
   : Additional data that will ultimately be passed to resolver functions.
 
   This function parses the query and invokes [[execute-parsed-query]]."
-<<<<<<< HEAD
-  [schema query variables context]
-  {:pre [(string? query)]}
-  (let [[parsed error-result] (try
-                                  [(parser/parse-query schema query)]
-                                  (catch ExceptionInfo e
-                                    [nil (as-errors e)]))]
-    (if (some? error-result)
-      error-result
-      (execute-parsed-query parsed variables context))))
-=======
   ([schema query variables context]
    (execute schema query variables context {}))
   ([schema query variables context {:keys [operation-name] :as options}]
@@ -97,8 +86,7 @@
    (let [[parsed error-result] (try
                                  [(parser/parse-query schema query operation-name)]
                                  (catch ExceptionInfo e
-                                   [nil {:errors (as-errors e)}]))]
+                                   [nil (as-errors e)]))]
      (if (some? error-result)
        error-result
-       (execute-parsed-query parsed variables context)))))
->>>>>>> 74cab4d5
+       (execute-parsed-query parsed variables context)))))