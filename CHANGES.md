--- conflicted
+++ resolved
@@ -7,15 +7,13 @@
 It is now possible, when parsing a schema from SDL, to document interfaces, enums, and unions.
 Previously, only objects and input objects could be documented.
 
-<<<<<<< HEAD
+New function `com.walmartlabs.lacinia.util/inject-resolvers` is an alternate way
+to attach resolvers to a schema.
+
 It is now possible to combine external documentation, from a Markdown file,
 into an EDN schema.
 See `com.walmartlabs.lacinia.parser.docs/parse-docs` and
 `com.walmartlabs.lacinia.util/inject-descriptions`.
-=======
-New function `com.walmartlabs.lacinia.util/inject-resolvers` is an alternate way
-to attach resolvers to a schema.
->>>>>>> cfa5178a
 
 ## 0.26.0 -- 20 Apr 2018
 
