## 0.19.0 -- UNRELEASED

## 0.18.0 -- 19 June 2017

`com.walmartlabs.lacinia.schema/tag-with-type` now uses metadata in the majority of cases
(as it did in 0.16.0), resorting to a wrapper type only when
the value is a Java object that doesn't support metadata.

<<<<<<< HEAD
Lacinia now includes support for GraphQL subscriptions.
=======
Queries with repeated identical fields (same alias and arguments) will now be merged together
along with their subselections.

Fixed Selections API functions throwing a NullPointerException on Introspective meta fields.

Upgraded to `future-spec` alpha17.

[Closed Issues](https://github.com/walmartlabs/lacinia/milestone/5?closed=1)
>>>>>>> a380beba

## 0.17.0 -- 22 May 2017

Lacinia now better implements the specification, in terms of parsing
and serializing scalars.

The default mapping from field name to field resolver has simplified;
it is now a direct mapping, without converting underscores to dashes.
The old behavior is still available via an option to
`com.walmartlabs.lacinia.schema/compile`.

The function `com.walmartlabs.lacinia.schema/tag-with-type` has changed; it
now returns a special wrapper value (rather than the same value with
different metadata). This is to allow resolved values that do not
support metadata, such as Java objects.

The related function `com.walmartlabs.lacinia.schema/type-tag` has been removed.

Please update your applications carefully.

`compile` now has a new option, `:decorator`.
The decorator is a callback applied to all non-default field resolvers.
The primary use case is to adapt the return value of a field resolver,
for example, from a core.async channel to a Lacinia ResolverResult.

New function: `com.walmartlabs.lacinia.parser/operations`: extracts
from a parsed query the type (mutation or query) and the set of
operations.

Several new *experimental* functions were added to `com.walmartlabs.lacinia.executor` to
expose details about the selections tree; these functions can be invoked
from a field resolver to preview what fields will be selected below
the field.

[Closed Issues](https://github.com/walmartlabs/lacinia/milestone/4)

## 0.16.0 -- 3 May 2017

The function `com.walmartlabs.lacinia.schema/as-conformer` is now public.

New function `com.walmartlabs.lacinia/execute-parsed-query-async`.

Lacinia can now, optionally, collect timing information about
field resolver functions. This information is returned in the
`:extensions :timings` key of the response.

[Closed Issues](https://github.com/walmartlabs/lacinia/milestone/3?closed=1)

## 0.15.0 -- 19 Apr 2017

Field resolvers can now operate synchronously or asynchronously.

This release fleshes out the Lacinia type system to be fully compliant with the
GraphQL type system.
Previously, there were significant limitations when combining `list` and `non-null` modifiers on types.

The internal representation of enum values has changed from String to Keyword.
You will now see a Keyword, not a String, supplied as the value of an enum-typed argument
or variable.
You may need to make small changes to your field resolvers.

[Closed Issues](https://github.com/walmartlabs/lacinia/milestone/2?closed=1)


## 0.14.0 -- 29 Mar 2017

This release adds some very small performance improvements.

Field resolver functions may now return sets (where the schema type is a list).
Previously this generated a runtime error.

There is a change to the signature of the
`com.walmartlabs.lacinia.executor/execute-query` function
that will not affect the majority of users.

We have removed an unused dependency on `org.clojure/tools.macro`.

And, of course, smaller fixes and improvements to the documentation.

[Closed Issues](https://github.com/walmartlabs/lacinia/milestone/1?closed=1)


## 0.13.0 -- 15 Mar 2017

Lucky 13 is our first publicly available version of Lacinia.
It is still alpha and still subject to change, however.<|MERGE_RESOLUTION|>--- conflicted
+++ resolved
@@ -1,4 +1,6 @@
 ## 0.19.0 -- UNRELEASED
+
+Lacinia now includes support for GraphQL subscriptions.
 
 ## 0.18.0 -- 19 June 2017
 
@@ -6,9 +8,6 @@
 (as it did in 0.16.0), resorting to a wrapper type only when
 the value is a Java object that doesn't support metadata.
 
-<<<<<<< HEAD
-Lacinia now includes support for GraphQL subscriptions.
-=======
 Queries with repeated identical fields (same alias and arguments) will now be merged together
 along with their subselections.
 
@@ -17,7 +16,6 @@
 Upgraded to `future-spec` alpha17.
 
 [Closed Issues](https://github.com/walmartlabs/lacinia/milestone/5?closed=1)
->>>>>>> a380beba
 
 ## 0.17.0 -- 22 May 2017
 
