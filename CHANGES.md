--- conflicted
+++ resolved
@@ -1,6 +1,5 @@
 ## 0.25.0 -- UNRELEASED
 
-<<<<<<< HEAD
 Enum validation has changed: field resolvers may now return
 a keyword, symbol, or string.
 Internally, the value is converted to a keyword before being added
@@ -9,10 +8,12 @@
 However, field resolvers that return an invalid value for an enum field
 results in a thrown exception: previously, this was handled as
 a field error.
-=======
+
 It is now possible to mark fields (including operations) and enum values
 as deprecated.
->>>>>>> a8eef047
+
+[Closed Issues](https://github.com/walmartlabs/lacinia/milestone/13?closed=1)
+
 
 ## 0.24.0 -- 30 Jan 2018
 
