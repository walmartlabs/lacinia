<<<<<<< HEAD
## 0.23.0 -- UNRELEASED

Added `com.walmartlabs.lacina.resolve/wrap-resolver-result` which makes it easier
to wrap an existing resolver function, but safely manipulate the resolved
value.

## 0.22.0 -- UNRELEASED
=======
## 0.22.0 -- 24 Oct 2017
>>>>>>> 4b2b9d93

Previously, the reserved words 'query', 'mutation', and 'subscription'
could not be used as the name of an operation, variable, field, etc.
The grammar and parser have been changed to allow this.

Lacinia has a new API for parsing a GraphQL schema as an alternative
to using Lacinia's EDN format.

[Closed Issues](https://github.com/walmartlabs/lacinia/milestone/9?closed=1)

## 0.21.0 -- 12 Sep 2017

Simplified a clojure.spec to prevent a potential runtime error
`Could not locate clojure/test/check/generators__init.class or clojure/test/check/generators.clj on classpath`.
This would occur when the :default-field-resolver option was specified, and org.clojure/test.check was
not on the classpath (it is a side-effect of having `com.walmartlabs.lacina/compile`
be always instrumented).

A number of small optimizations have been made, shaving a few milliseconds off selections
on very large lists.

## 0.20.0 -- 1 Aug 2017

Object fields and field arguments may now inherit their description from corresponding
fields and field arguments of an implemented interface.

There is now a mechanism to allow a ResolverResult callback to be invoked
in a application-provided executor or thread pool.

[Closed Issues](https://github.com/walmartlabs/lacinia/milestone/7?closed=1)

## 0.19.0 -- 11 Jul 2017

Lacinia now includes support for GraphQL subscriptions.

Lacinia no longer catches and reports exceptions inside field resolvers.

It is now possible for a field resolver to modify the application context
passed to all nested field resolvers (at any depth).

The :decorator option to `com.walmartlabs.lacinia.schema/compile` has been
removed. This is a feature, added in 0.17.0, that can be better implemented
in application code.

The callback provided to the
`com.walmartlabs.lacinia.resolve/on-deliver!` protocol method has
changed to only accept a single value.
Previously, the callback received a resolved value and an nilable error map.
This method is not intended for use in application code.

The `com.walmartlabs.lacinia.schema/compile` function is now *always* instrumented.
This means that non-conforming schemas will fail with a spec verification exception.

[Closed Issues](https://github.com/walmartlabs/lacinia/issues?q=is%3Aclosed+milestone%3A0.19.0)

## 0.18.0 -- 19 June 2017

`com.walmartlabs.lacinia.schema/tag-with-type` now uses metadata in the majority of cases
(as it did in 0.16.0), resorting to a wrapper type only when
the value is a Java object that doesn't support metadata.

Queries with repeated identical fields (same alias and arguments) will now be merged together
along with their subselections.

Fixed Selections API functions throwing a NullPointerException on Introspective meta fields.

Upgraded to `clojure-future-spec` 1.9.0-alpha17.

[Closed Issues](https://github.com/walmartlabs/lacinia/milestone/5?closed=1)

## 0.17.0 -- 22 May 2017

Lacinia now better implements the specification, in terms of parsing
and serializing scalars.

The default mapping from field name to field resolver has simplified;
it is now a direct mapping, without converting underscores to dashes.
The old behavior is still available via an option to
`com.walmartlabs.lacinia.schema/compile`.

The function `com.walmartlabs.lacinia.schema/tag-with-type` has changed; it
now returns a special wrapper value (rather than the same value with
different metadata). This is to allow resolved values that do not
support metadata, such as Java objects.

The related function `com.walmartlabs.lacinia.schema/type-tag` has been removed.

Please update your applications carefully.

`compile` now has a new option, `:decorator`.
The decorator is a callback applied to all non-default field resolvers.
The primary use case is to adapt the return value of a field resolver,
for example, from a core.async channel to a Lacinia ResolverResult.

New function: `com.walmartlabs.lacinia.parser/operations`: extracts
from a parsed query the type (mutation or query) and the set of
operations.

Several new *experimental* functions were added to `com.walmartlabs.lacinia.executor` to
expose details about the selections tree; these functions can be invoked
from a field resolver to preview what fields will be selected below
the field.

[Closed Issues](https://github.com/walmartlabs/lacinia/milestone/4)

## 0.16.0 -- 3 May 2017

The function `com.walmartlabs.lacinia.schema/as-conformer` is now public.

New function `com.walmartlabs.lacinia/execute-parsed-query-async`.

Lacinia can now, optionally, collect timing information about
field resolver functions. This information is returned in the
`:extensions :timings` key of the response.

[Closed Issues](https://github.com/walmartlabs/lacinia/milestone/3?closed=1)

## 0.15.0 -- 19 Apr 2017

Field resolvers can now operate synchronously or asynchronously.

This release fleshes out the Lacinia type system to be fully compliant with the
GraphQL type system.
Previously, there were significant limitations when combining `list` and `non-null` modifiers on types.

The internal representation of enum values has changed from String to Keyword.
You will now see a Keyword, not a String, supplied as the value of an enum-typed argument
or variable.
You may need to make small changes to your field resolvers.

[Closed Issues](https://github.com/walmartlabs/lacinia/milestone/2?closed=1)


## 0.14.0 -- 29 Mar 2017

This release adds some very small performance improvements.

Field resolver functions may now return sets (where the schema type is a list).
Previously this generated a runtime error.

There is a change to the signature of the
`com.walmartlabs.lacinia.executor/execute-query` function
that will not affect the majority of users.

We have removed an unused dependency on `org.clojure/tools.macro`.

And, of course, smaller fixes and improvements to the documentation.

[Closed Issues](https://github.com/walmartlabs/lacinia/milestone/1?closed=1)


## 0.13.0 -- 15 Mar 2017

Lucky 13 is our first publicly available version of Lacinia.
It is still alpha and still subject to change, however.<|MERGE_RESOLUTION|>--- conflicted
+++ resolved
@@ -1,14 +1,10 @@
-<<<<<<< HEAD
 ## 0.23.0 -- UNRELEASED
 
 Added `com.walmartlabs.lacina.resolve/wrap-resolver-result` which makes it easier
 to wrap an existing resolver function, but safely manipulate the resolved
 value.
 
-## 0.22.0 -- UNRELEASED
-=======
 ## 0.22.0 -- 24 Oct 2017
->>>>>>> 4b2b9d93
 
 Previously, the reserved words 'query', 'mutation', and 'subscription'
 could not be used as the name of an operation, variable, field, etc.
