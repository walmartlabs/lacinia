--- conflicted
+++ resolved
@@ -1,6 +1,5 @@
-<<<<<<< HEAD
 ## 0.31.0 -- UNRELEASED
-=======
+
 Limited support for custom directives.
 
 **Breaking Change**: Previous releases of the Schema Definition Language parser
@@ -9,7 +8,6 @@
 
 This release fixes that, but it means that any existing SDL documents will not
 parse correctly until the outermost curly braces are removed.
->>>>>>> 7a5bd44f
 
 ## 0.30.0 -- 1 Oct 2018
 
