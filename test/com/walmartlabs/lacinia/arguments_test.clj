--- conflicted
+++ resolved
@@ -118,7 +118,6 @@
                       :message "Argument `s' is required, but no value was provided."}]}
            (execute schema "query($s : String) { echo(input: $s) }" {:s nil} nil)))))
 
-<<<<<<< HEAD
 (deftest scalar-is-coerced-into-vector-when-arg-type-is-list
   (let [schema (schema/compile {:queries
                                 {:echo
@@ -145,7 +144,7 @@
 
     (is (= {:data {:echo nil}}
            (execute schema "query($s: Int) { echo(input: $s) }" {:s nil} nil)))))
-=======
+
 (deftest non-null-list-type-argument-with-variable
   (let [schema (schema/compile {:queries
                                 {:echo
@@ -164,5 +163,4 @@
 
     (is (= {:data {:echo "Echo: [1 2]"}}
            (execute schema "query($n1 : Int!, $n2 : Int!) { ... echo }
-                            fragment echo on Query { echo(input: [$n1, $n2]) }" {:n1 1 :n2 2} nil)))))
->>>>>>> 3f3ca1eb
+                            fragment echo on Query { echo(input: [$n1, $n2]) }" {:n1 1 :n2 2} nil)))))