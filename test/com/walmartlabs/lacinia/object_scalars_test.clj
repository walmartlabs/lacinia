--- conflicted
+++ resolved
@@ -73,13 +73,8 @@
                        :order "asc"}))))
 
 (deftest var-nested-in-map-not-allowed
-<<<<<<< HEAD
   (is (= {:errors [{:extensions {:argument :Query/echo.input
-                                 :field :Query/echo
-=======
-  (is (= {:errors [{:extensions {:argument :__Queries/echo.input
-                                 :field-name :__Queries/echo
->>>>>>> ed6e6ad6
+                                 :field-name :Query/echo
                                  :variable-name :input}
                     :locations [{:column 21
                                  :line 1}]
