--- conflicted
+++ resolved
@@ -11,12 +11,9 @@
   :profiles {:dev {:dependencies [[criterium "0.4.4"]
                                   [expound "0.5.0"]
                                   [joda-time "2.9.9"]
-<<<<<<< HEAD
+                                  [com.walmartlabs/test-reporting "0.1.0"]
                                   [io.aviso/logging "0.2.0"]
                                   [io.pedestal/pedestal.log "0.5.3"]
-=======
-                                  [com.walmartlabs/test-reporting "0.1.0"]
->>>>>>> 1981c51a
                                   [org.clojure/test.check "0.9.0"]
                                   [org.clojure/data.csv "0.1.4"]
                                   [org.clojure/tools.cli "0.3.5"]
