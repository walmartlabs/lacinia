<<<<<<< HEAD
{
  # Changing this will probably break tests.
  enum episode {
    NEWHOPE
    EMPIRE
    JEDI
  }

  "Extra tracing of field operations"
  directive @Trace (label : String!) on FIELD_DEFINITION

  "Date in standard ISO format"
  scalar Date

  interface Human {
    name: String
    birthDate: Date
  }

  type CharacterOutput implements Human {
    name: String
    birthDate: Date
    episodes: [episode]
  }

  input Character {
    name: String!
    birthDate: Date
    episodes: [episode]
  }

  type Query {
    in_episode(episode: episode = NEWHOPE) : [CharacterOutput] @Trace
  }

  type OtherQuery {
    find_by_names(names: [String!]!) : [CharacterOutput]
  }

  type Mutation {
    add(character: Character = {name: "Unspecified", episodes: [NEWHOPE, EMPIRE, JEDI]}) : Boolean
    @deprecated(reason: "just for testing")
    @Trace(label: "add-character")
  }

  type Subscription {
    new_character(episodes: [episode!]!) : CharacterOutput
  }

  union Queries = Query | OtherQuery

  schema {
    query: Queries
    mutation: Mutation
    subscription: Subscription
  }
=======
# Changing this will probably break tests.
enum episode {
  NEWHOPE
  EMPIRE
  JEDI
}

"Date in standard ISO format"
scalar Date

interface Human {
  name: String
  birthDate: Date
}

type CharacterOutput implements Human {
  name: String
  birthDate: Date
  episodes: [episode]
}

input Character {
  name: String!
  birthDate: Date
  episodes: [episode]
}

type Query {
  in_episode(episode: episode = NEWHOPE) : [CharacterOutput]
}

type OtherQuery {
  find_by_names(names: [String!]!) : [CharacterOutput]
}

type Mutation {
  add(character: Character = {name: "Unspecified", episodes: [NEWHOPE, EMPIRE, JEDI]}) : Boolean
}

type Subscription {
  new_character(episodes: [episode!]!) : CharacterOutput
}

union Queries = Query | OtherQuery

schema {
  query: Queries
  mutation: Mutation
  subscription: Subscription
>>>>>>> 96ff6b96
}<|MERGE_RESOLUTION|>--- conflicted
+++ resolved
@@ -1,67 +1,12 @@
-<<<<<<< HEAD
-{
-  # Changing this will probably break tests.
-  enum episode {
-    NEWHOPE
-    EMPIRE
-    JEDI
-  }
-
-  "Extra tracing of field operations"
-  directive @Trace (label : String!) on FIELD_DEFINITION
-
-  "Date in standard ISO format"
-  scalar Date
-
-  interface Human {
-    name: String
-    birthDate: Date
-  }
-
-  type CharacterOutput implements Human {
-    name: String
-    birthDate: Date
-    episodes: [episode]
-  }
-
-  input Character {
-    name: String!
-    birthDate: Date
-    episodes: [episode]
-  }
-
-  type Query {
-    in_episode(episode: episode = NEWHOPE) : [CharacterOutput] @Trace
-  }
-
-  type OtherQuery {
-    find_by_names(names: [String!]!) : [CharacterOutput]
-  }
-
-  type Mutation {
-    add(character: Character = {name: "Unspecified", episodes: [NEWHOPE, EMPIRE, JEDI]}) : Boolean
-    @deprecated(reason: "just for testing")
-    @Trace(label: "add-character")
-  }
-
-  type Subscription {
-    new_character(episodes: [episode!]!) : CharacterOutput
-  }
-
-  union Queries = Query | OtherQuery
-
-  schema {
-    query: Queries
-    mutation: Mutation
-    subscription: Subscription
-  }
-=======
 # Changing this will probably break tests.
 enum episode {
   NEWHOPE
   EMPIRE
   JEDI
 }
+
+"Extra tracing of field operations"
+directive @Trace (label : String!) on FIELD_DEFINITION
 
 "Date in standard ISO format"
 scalar Date
@@ -84,16 +29,18 @@
 }
 
 type Query {
-  in_episode(episode: episode = NEWHOPE) : [CharacterOutput]
+  in_episode(episode: episode = NEWHOPE) : [CharacterOutput] @Trace
 }
 
 type OtherQuery {
   find_by_names(names: [String!]!) : [CharacterOutput]
 }
 
-type Mutation {
-  add(character: Character = {name: "Unspecified", episodes: [NEWHOPE, EMPIRE, JEDI]}) : Boolean
-}
+  type Mutation {
+    add(character: Character = {name: "Unspecified", episodes: [NEWHOPE, EMPIRE, JEDI]}) : Boolean
+    @deprecated(reason: "just for testing")
+    @Trace(label: "add-character")
+  }
 
 type Subscription {
   new_character(episodes: [episode!]!) : CharacterOutput
@@ -105,5 +52,4 @@
   query: Queries
   mutation: Mutation
   subscription: Subscription
->>>>>>> 96ff6b96
 }